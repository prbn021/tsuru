package app

import (
	"fmt"
	"github.com/timeredbull/tsuru/config"
	"github.com/timeredbull/tsuru/db"
	"io/ioutil"
	"labix.org/v2/mgo/bson"
	. "launchpad.net/gocheck"
	"net/http"
	"net/http/httptest"
	"regexp"
	"strings"
)

var (
	b2          string
	requestJson []byte
<<<<<<< HEAD
	// flags to detect when tenant url and user url are called
	tCalled, uCalled, credCalled, cCalled bool
)

func (s *S) mockServer(b string) *httptest.Server {
	if b != "" {
		b2 = b
	}
	ts := httptest.NewServer(http.HandlerFunc(func(w http.ResponseWriter, r *http.Request) {
		if r.Method == "POST" && r.URL.Path == "/tokens" {
			cCalled = true
			body, err := ioutil.ReadAll(r.Body)
			defer r.Body.Close()
			if err != nil {
				panic(err)
			}
			requestJson = body
			w.Write([]byte(`{"access": {"token": {"id": "token-id-987"}}}`))
		} else if r.Method == "POST" && r.URL.Path == "/tenants" {
			tCalled = true
			w.Write([]byte(b2))
		} else if r.Method == "POST" && r.URL.Path == "/users" {
			uCalled = true
			w.Write([]byte(b2))
		} else if r.Method == "POST" && strings.Contains(r.URL.Path, "/credentials/OS-EC2") {
			credCalled = true
			w.Write([]byte(b2))
=======
	called      = make(map[string]bool)
	params      = make(map[string]string)
)

func handleTokens(w http.ResponseWriter, r *http.Request) {
	body, err := ioutil.ReadAll(r.Body)
	defer r.Body.Close()
	if err != nil {
		panic(err)
	}
	requestJson = body
	w.Write([]byte(`{"access": {"token": {"id": "token-id-987"}}}`))
}

func (s *S) postMockServer(body string) *httptest.Server {
	ts := httptest.NewServer(http.HandlerFunc(func(w http.ResponseWriter, r *http.Request) {
		if r.Method != "POST" {
			w.WriteHeader(http.StatusMethodNotAllowed)
			return
		}
		if r.URL.Path == "/tokens" {
			handleTokens(w, r)
		} else if r.URL.Path == "/tenants" {
			called["tenants"] = true
			w.Write([]byte(body))
		} else if r.URL.Path == "/users" {
			called["users"] = true
			w.Write([]byte(body))
		} else if strings.Contains(r.URL.Path, "/credentials/OS-EC2") {
			called["ec2-creds"] = true
			w.Write([]byte(body))
>>>>>>> a29c86cd
		}
	}))
	authUrl = ts.URL
	return ts
}

func (s *S) deleteMockServer(prefix string) *httptest.Server {
	ec2Regexp := regexp.MustCompile(`/users/([\w-]+)/credentials/OS-EC2/(\w+)`)
	usersRegexp := regexp.MustCompile(`/users/([\w-]+)`)
	tenantsRegexp := regexp.MustCompile(`/tenants/([\w-]+)`)
	ts := httptest.NewUnstartedServer(http.HandlerFunc(func(w http.ResponseWriter, r *http.Request) {
		if r.URL.Path == "/tokens" {
			handleTokens(w, r)
			return
		}
		if r.Method != "DELETE" {
			w.WriteHeader(http.StatusMethodNotAllowed)
			return
		}
		switch {
		case ec2Regexp.MatchString(r.URL.Path):
			called[prefix+"delete-ec2-creds"] = true
			submatches := ec2Regexp.FindStringSubmatch(r.URL.Path)
			params[prefix+"ec2-user"], params[prefix+"ec2-access"] = submatches[1], submatches[2]
		case usersRegexp.MatchString(r.URL.Path):
			called[prefix+"delete-user"] = true
			submatches := usersRegexp.FindStringSubmatch(r.URL.Path)
			params[prefix+"user"] = submatches[1]
		case tenantsRegexp.MatchString(r.URL.Path):
			called[prefix+"delete-tenant"] = true
			submatches := tenantsRegexp.FindStringSubmatch(r.URL.Path)
			params[prefix+"tenant"] = submatches[1]
		default:
			w.WriteHeader(http.StatusNotFound)
		}
	}))
	return ts
}

func (s *S) TestGetAuth(c *C) {
	expectedUrl, err := config.GetString("nova:auth-url")
	c.Assert(err, IsNil)
	getAuth()
	c.Assert(authUrl, Equals, expectedUrl)
}

func (s *S) TestGetAuthShouldNotGetTheConfigEveryTimeItsCalled(c *C) {
	expectedUrl, err := config.GetString("nova:auth-url")
	c.Assert(err, IsNil)
	getAuth()
	c.Assert(authUrl, Equals, expectedUrl)
	config.Set("nova:auth-url", "some-url.com")
	getAuth()
	c.Assert(authUrl, Equals, expectedUrl)
	defer config.Set("nova:auth-url", expectedUrl)
}

func (s *S) TestGetAuthShouldSetAuthUser(c *C) {
	expectedUser, err := config.GetString("nova:user")
	c.Assert(err, IsNil)
	getAuth()
	c.Assert(authUser, Equals, expectedUser)
}

func (s *S) TestGetAuthShouldNotResetAuthUserWhenItIsAlreadySet(c *C) {
	expectedUser, err := config.GetString("nova:user")
	c.Assert(err, IsNil)
	getAuth()
	c.Assert(authUser, Equals, expectedUser)
	config.Set("nova:user", "some-other-user")
	defer config.Set("nova:user", expectedUser)
	getAuth()
	c.Assert(authUser, Equals, expectedUser)
}

func (s *S) TestGetAuthShouldSerAuthPass(c *C) {
	expected, err := config.GetString("nova:password")
	c.Assert(err, IsNil)
	getAuth()
	c.Assert(authPass, Equals, expected)
}

func (s *S) TestGetAuthShouldNotResetAuthPass(c *C) {
	expected, err := config.GetString("nova:password")
	c.Assert(err, IsNil)
	getAuth()
	c.Assert(authPass, Equals, expected)
	config.Set("nova:password", "ultra-secret-pass")
	getAuth()
	c.Assert(authPass, Equals, expected)
	defer config.Set("nova:password", expected)
}

func (s *S) TestGetAuthShouldSerAuthTenant(c *C) {
	expected, err := config.GetString("nova:tenant")
	c.Assert(err, IsNil)
	getAuth()
	c.Assert(authTenant, Equals, expected)
}

func (s *S) TestGetAuthShouldNotResetAuthTenant(c *C) {
	expected, err := config.GetString("nova:tenant")
	c.Assert(err, IsNil)
	getAuth()
	c.Assert(authTenant, Equals, expected)
	config.Set("nova:tenant", "some-other-tenant")
	getAuth()
	c.Assert(authTenant, Equals, expected)
	defer config.Set("nova:tenant", expected)
}

func (s *S) TestGetAuthShouldReturnErrorWhenAuthUrlConfigDoesntExists(c *C) {
	getAuth()
	url := authUrl
	defer config.Set("nova:auth-url", url)
	defer func() { authUrl = url }()
	authUrl = ""
	config.Unset("nova:auth-url")
	err := getAuth()
	c.Assert(err, Not(IsNil))
}

func (s *S) TestGetAuthShouldReturnErrorWhenAuthUserConfigDoesntExists(c *C) {
	getAuth()
	u := authUser
	defer config.Set("nova:user", u)
	defer func() { authUser = u }()
	authUser = ""
	config.Unset("nova:user")
	err := getAuth()
	c.Assert(err, Not(IsNil))
}

func (s *S) TestGetAuthShouldReturnErrorWhenAuthPassConfigDoesntExists(c *C) {
	defer config.Set("nova:password", "tsuru")
	defer func() { authPass = "tsuru" }()
	authPass = ""
	config.Unset("nova:password")
	err := getAuth()
	c.Assert(err, Not(IsNil))
}

func (s *S) TestGetClientShouldReturnClientWithAuthConfs(c *C) {
	ts := s.postMockServer("")
	defer ts.Close()
	err := getClient()
	c.Assert(err, IsNil)
	req := string(requestJson)
	c.Assert(req, Not(Equals), "")
	expected := fmt.Sprintf(`{"auth": {"passwordCredentials": {"username": "%s", "password":"%s"}, "tenantName": "%s"}}`, authUser, authPass, authTenant)
	c.Assert(req, Equals, expected)
}

func (s *S) TestGetClientShouldNotResetClient(c *C) {
	ts := s.mockServer("")
	defer ts.Close()
	cCalled = false
	err := getClient()
	c.Assert(err, IsNil)
	c.Assert(cCalled, Equals, true)
	cCalled = false
	err = getClient()
	c.Assert(err, IsNil)
	c.Assert(cCalled, Equals, false)
}

func (s *S) TestNewTenantCallsKeystoneApi(c *C) {
	ts := s.postMockServer(`{"tenant": {"id": "uuid123", "name": "tenant name", "description": "tenant desc"}}`)
	defer ts.Close()
	a := App{Name: "myapp"}
	err := db.Session.Apps().Insert(a)
	c.Assert(err, IsNil)
	defer db.Session.Apps().Remove(bson.M{"name": a.Name})
	_, err = NewTenant(&a)
	c.Assert(err, IsNil)
	c.Assert(called["tenants"], Equals, true)
}

func (s *S) TestNewTenantSavesInDb(c *C) {
	ts := s.postMockServer(`{"tenant": {"id": "uuid123", "name": "tenant name", "description": "tenant desc"}}`)
	defer ts.Close()
	a := App{Name: "myapp"}
	err := db.Session.Apps().Insert(a)
	c.Assert(err, IsNil)
	defer db.Session.Apps().Remove(bson.M{"name": a.Name})
	t, err := NewTenant(&a)
	c.Assert(err, IsNil)
	err = a.Get()
	c.Assert(err, IsNil)
	c.Assert(t, Equals, "uuid123")
	c.Assert(a.KeystoneEnv.TenantId, DeepEquals, t)
}

func (s *S) TestNewTenantUsesNovaUserPasswordAndTenantFromTsuruConf(c *C) {
	ts := s.postMockServer(`{"tenant": {"id": "uuid123", "name": "tenant name", "description": "tenant desc"}}`)
	defer ts.Close()
	a := App{Name: "myapp"}
	err := db.Session.Apps().Insert(a)
	c.Assert(err, IsNil)
	defer db.Session.Apps().Remove(bson.M{"name": a.Name})
	_, err = NewTenant(&a)
	c.Assert(err, IsNil)
	req := string(requestJson)
	c.Assert(req, Not(Equals), "")
	expected := fmt.Sprintf(`{"auth": {"passwordCredentials": {"username": "%s", "password":"%s"}, "tenantName": "%s"}}`, authUser, authPass, authTenant)
	c.Assert(req, Equals, expected)
}

func (s *S) TestNewUserCallsKeystoneApi(c *C) {
	ts := s.postMockServer(`{"user": {"id": "uuid321", "name": "appname", "email": "appname@foo.bar"}}`)
	defer ts.Close()
	a := App{Name: "myapp"}
	a.KeystoneEnv.TenantId = "uuid123"
	err := db.Session.Apps().Insert(a)
	c.Assert(err, IsNil)
	defer db.Session.Apps().Remove(bson.M{"name": a.Name})
	_, err = NewUser(&a)
	c.Assert(err, IsNil)
	c.Assert(called["users"], Equals, true)
}

func (s *S) TestNewUserShouldFailIfAppHasNoTenantId(c *C) {
	ts := s.postMockServer(`{"user": {"id": "uuid321", "name": "appname", "email": "appname@foo.bar"}}`)
	defer ts.Close()
	a := App{Name: "myapp"}
	err := db.Session.Apps().Insert(a)
	c.Assert(err, IsNil)
	defer db.Session.Apps().Remove(bson.M{"name": a.Name})
	_, err = NewUser(&a)
	c.Assert(err, ErrorMatches, "^App should have an associated keystone tenant to create an user.$")
}

func (s *S) TestNewUserShouldStoreUserInDb(c *C) {
	ts := s.postMockServer(`{"user": {"id": "uuid321", "name": "appname", "email": "appname@foo.bar"}}`)
	defer ts.Close()
	a := App{Name: "myapp"}
	a.KeystoneEnv.TenantId = "uuid123"
	err := db.Session.Apps().Insert(a)
	c.Assert(err, IsNil)
	defer db.Session.Apps().Remove(bson.M{"name": a.Name})
	uId, err := NewUser(&a)
	c.Assert(err, IsNil)
	c.Assert(uId, Equals, "uuid321")
	db.Session.Apps().Find(bson.M{"name": a.Name}).One(&a)
	c.Assert(a.KeystoneEnv.UserId, Equals, uId)
}

func (s *S) TestNewEC2CredsShouldCallKeystoneApi(c *C) {
	ts := s.postMockServer(`{"credential": {"access": "access-key-here", "secret": "secret-key-here"}}`)
	defer ts.Close()
	a := App{Name: "myapp"}
	a.KeystoneEnv.TenantId = "uuid123"
	a.KeystoneEnv.UserId = "uuid321"
	err := db.Session.Apps().Insert(a)
	c.Assert(err, IsNil)
	defer db.Session.Apps().Remove(bson.M{"name": a.Name})
	_, _, err = NewEC2Creds(&a)
	c.Assert(err, IsNil)
	c.Assert(called["ec2-creds"], Equals, true)
}

func (s *S) TestNewEC2CredsShouldFailIfAppHasNoTenantId(c *C) {
	ts := s.postMockServer(`{"credential": {"access": "access-key-here", "secret": "secret-key-here"}}`)
	defer ts.Close()
	a := App{Name: "myapp"}
	a.KeystoneEnv.UserId = "uuid321"
	err := db.Session.Apps().Insert(a)
	c.Assert(err, IsNil)
	defer db.Session.Apps().Remove(bson.M{"name": a.Name})
	_, _, err = NewEC2Creds(&a)
	c.Assert(err, ErrorMatches, "^App should have an associated keystone tenant to create an user.$")
}

func (s *S) TestNewEC2CredsShouldFailIfAppHasNoUserId(c *C) {
	ts := s.postMockServer(`{"credential": {"access": "access-key-here", "secret": "secret-key-here"}}`)
	defer ts.Close()
	a := App{Name: "myapp"}
	a.KeystoneEnv.TenantId = "uuid123"
	err := db.Session.Apps().Insert(a)
	c.Assert(err, IsNil)
	defer db.Session.Apps().Remove(bson.M{"name": a.Name})
	_, _, err = NewEC2Creds(&a)
	c.Assert(err, ErrorMatches, "^App should have an associated keystone user to create an user.$")
}

func (s *S) TestNewEC2CredsShouldSaveAccessKeyInDbAndReturnAccessAndSecretKeys(c *C) {
	ts := s.postMockServer(`{"credential": {"access": "access-key-here", "secret": "secret-key-here"}}`)
	defer ts.Close()
	a := App{Name: "myapp"}
	a.KeystoneEnv.TenantId = "uuid123"
	a.KeystoneEnv.UserId = "uuid321"
	err := db.Session.Apps().Insert(a)
	c.Assert(err, IsNil)
	defer db.Session.Apps().Remove(bson.M{"name": a.Name})
	aKey, sKey, err := NewEC2Creds(&a)
	c.Assert(err, IsNil)
	c.Assert(aKey, Equals, "access-key-here")
	c.Assert(sKey, Equals, "secret-key-here")
	err = db.Session.Apps().Find(bson.M{"name": a.Name}).One(&a)
	c.Assert(err, IsNil)
	c.Assert(a.KeystoneEnv.AccessKey, Equals, aKey)
}

func (s *S) TestDestroyKeystoneEnv(c *C) {
	ts := s.deleteMockServer("")
	ts.Start()
	oldAuthUrl := authUrl
	authUrl = ts.URL
	defer func() {
		authUrl = oldAuthUrl
	}()
	defer ts.Close()
	app := App{
		Name: "lemon_song",
		KeystoneEnv: KeystoneEnv{
			TenantId:  "e60d1f0a-ee74-411c-b879-46aee9502bf9",
			UserId:    "1b4d1195-7890-4274-831f-ddf8141edecc",
			AccessKey: "91232f6796b54ca2a2b87ef50548b123",
		},
	}
	err := destroyKeystoneEnv(&app)
	c.Assert(err, IsNil)
	c.Assert(called["delete-ec2-creds"], Equals, true)
	c.Assert(params["ec2-access"], Equals, app.KeystoneEnv.AccessKey)
	c.Assert(params["ec2-user"], Equals, app.KeystoneEnv.UserId)
	c.Assert(called["delete-user"], Equals, true)
	c.Assert(params["user"], Equals, app.KeystoneEnv.UserId)
	c.Assert(called["delete-tenant"], Equals, true)
	c.Assert(params["tenant"], Equals, app.KeystoneEnv.TenantId)
}

func (s *S) TestDestroyKeystoneEnvWithoutEc2Creds(c *C) {
	app := App{
		Name: "lemon_song",
		KeystoneEnv: KeystoneEnv{
			TenantId: "e60d1f0a-ee74-411c-b879-46aee9502bf9",
			UserId:   "1b4d1195-7890-4274-831f-ddf8141edecc",
		},
	}
	err := destroyKeystoneEnv(&app)
	c.Assert(err, NotNil)
	c.Assert(err, ErrorMatches, "This app does not have keystone EC2 credentials.")
}

func (s *S) TestDestroyKeystoneEnvWithoutUserId(c *C) {
	app := App{
		Name: "lemon_song",
		KeystoneEnv: KeystoneEnv{
			TenantId:  "e60d1f0a-ee74-411c-b879-46aee9502bf9",
			AccessKey: "91232f6796b54ca2a2b87ef50548b123",
		},
	}
	err := destroyKeystoneEnv(&app)
	c.Assert(err, NotNil)
	c.Assert(err, ErrorMatches, "This app does not have a keystone user.")
}

func (s *S) TestDestroyKeystoneEnvWithoutTenantId(c *C) {
	app := App{
		Name: "lemon_song",
		KeystoneEnv: KeystoneEnv{
			UserId:    "1b4d1195-7890-4274-831f-ddf8141edecc",
			AccessKey: "91232f6796b54ca2a2b87ef50548b123",
		},
	}
	err := destroyKeystoneEnv(&app)
	c.Assert(err, NotNil)
	c.Assert(err, ErrorMatches, "This app does not have a keystone tenant.")
}<|MERGE_RESOLUTION|>--- conflicted
+++ resolved
@@ -14,52 +14,17 @@
 )
 
 var (
-	b2          string
+	b          string
 	requestJson []byte
-<<<<<<< HEAD
 	// flags to detect when tenant url and user url are called
-	tCalled, uCalled, credCalled, cCalled bool
-)
-
-func (s *S) mockServer(b string) *httptest.Server {
-	if b != "" {
-		b2 = b
-	}
-	ts := httptest.NewServer(http.HandlerFunc(func(w http.ResponseWriter, r *http.Request) {
-		if r.Method == "POST" && r.URL.Path == "/tokens" {
-			cCalled = true
-			body, err := ioutil.ReadAll(r.Body)
-			defer r.Body.Close()
-			if err != nil {
-				panic(err)
-			}
-			requestJson = body
-			w.Write([]byte(`{"access": {"token": {"id": "token-id-987"}}}`))
-		} else if r.Method == "POST" && r.URL.Path == "/tenants" {
-			tCalled = true
-			w.Write([]byte(b2))
-		} else if r.Method == "POST" && r.URL.Path == "/users" {
-			uCalled = true
-			w.Write([]byte(b2))
-		} else if r.Method == "POST" && strings.Contains(r.URL.Path, "/credentials/OS-EC2") {
-			credCalled = true
-			w.Write([]byte(b2))
-=======
 	called      = make(map[string]bool)
 	params      = make(map[string]string)
 )
 
-func handleTokens(w http.ResponseWriter, r *http.Request) {
-	body, err := ioutil.ReadAll(r.Body)
-	defer r.Body.Close()
-	if err != nil {
-		panic(err)
-	}
-	requestJson = body
-	w.Write([]byte(`{"access": {"token": {"id": "token-id-987"}}}`))
-}
-
 func (s *S) postMockServer(body string) *httptest.Server {
+	if body != "" {
+		b = body
+	}
 	ts := httptest.NewServer(http.HandlerFunc(func(w http.ResponseWriter, r *http.Request) {
 		if r.Method != "POST" {
 			w.WriteHeader(http.StatusMethodNotAllowed)
@@ -69,18 +34,28 @@
 			handleTokens(w, r)
 		} else if r.URL.Path == "/tenants" {
 			called["tenants"] = true
-			w.Write([]byte(body))
+			w.Write([]byte(b))
 		} else if r.URL.Path == "/users" {
 			called["users"] = true
-			w.Write([]byte(body))
+			w.Write([]byte(b))
 		} else if strings.Contains(r.URL.Path, "/credentials/OS-EC2") {
 			called["ec2-creds"] = true
-			w.Write([]byte(body))
->>>>>>> a29c86cd
+			w.Write([]byte(b))
 		}
 	}))
 	authUrl = ts.URL
 	return ts
+}
+
+func handleTokens(w http.ResponseWriter, r *http.Request) {
+	body, err := ioutil.ReadAll(r.Body)
+	defer r.Body.Close()
+	if err != nil {
+		panic(err)
+	}
+	requestJson = body
+    called["token"] = true
+	w.Write([]byte(`{"access": {"token": {"id": "token-id-987"}}}`))
 }
 
 func (s *S) deleteMockServer(prefix string) *httptest.Server {
@@ -231,16 +206,17 @@
 }
 
 func (s *S) TestGetClientShouldNotResetClient(c *C) {
-	ts := s.mockServer("")
-	defer ts.Close()
-	cCalled = false
+	ts := s.postMockServer("")
+	defer ts.Close()
+	called["token"] = false
+    Client.Token = ""
 	err := getClient()
 	c.Assert(err, IsNil)
-	c.Assert(cCalled, Equals, true)
-	cCalled = false
+	c.Assert(called["token"], Equals, true)
+	called["token"] = false
 	err = getClient()
 	c.Assert(err, IsNil)
-	c.Assert(cCalled, Equals, false)
+	c.Assert(called["token"], Equals, false)
 }
 
 func (s *S) TestNewTenantCallsKeystoneApi(c *C) {
