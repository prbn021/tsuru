// Copyright 2012 tsuru authors. All rights reserved.
// Use of this source code is governed by a BSD-style
// license that can be found in the LICENSE file.

/*
tsuru is a command line tool for application developers.

It provides some commands that allow a developer to register
himself/herself, manage teams, apps and services.

Usage:

	% tsuru <command> [args]

The currently available commands are (grouped by subject):

	target            changes or retrive the current tsuru server
	version           displays current tsuru version

	user-create       creates a new user
	login             authenticates the user with tsuru server
	logout            finishes the session with tsuru server
	key-add           adds a public key to tsuru deploy server
	key-remove        removes a public key from tsuru deploy server

	team-create       creates a new team (adding the current user to it automatically)
	team-list         list teams that the user is member
	team-user-add     adds a user to a team
	team-user-remove  removes a user from a team

	app-create        creates an app
	app-remove        removes an app
	app-list          lists apps that the user has access (see app-grant and team-user-add)
	app-info          displays information about an app
	app-grant         allows a team to have access to an app
	app-revoke        revokes access to an app from a team
	log               shows log for an app
	run               runs a command in all units of an app
	restart           restarts the app's application server

	env-get           display environment variables for an app
	env-set           set environment variable(s) to an app
	env-unset         unset environment variable(s) from an app

	bind              binds an app to a service instance
	unbind            unbinds an app from a service instance

	service-list      list all services, and instances of each service
	service-add       creates a new instance of a service
	service-remove    removes a instance of a service
	service-status    checks the status of a service instance
	service-info      list instances of a service, and apps binded to each instance
	service-doc       displays documentation for a service

Use "tsuru help <command>" for more information about a command.


Change or retrieve remote tsuru server

Usage:

	% tsuru target [target]

This command should be used to set current tsuru target, or
retrieve current target.

The target is the tsuru server to which all operations will be
directed to.


Check current version

Usage:

	% tsuru version

This command returns the current version of tsuru command.


Create a user

Usage:

	% tsuru user-create <email>

user-create creates a user within tsuru remote server. It will
ask for the password before issue the request.


Authenticate within remote tsuru server

Usage:

	% tsuru login <email>

Login will ask for the password and check if the user is
successfully authenticated. If so, the token generated by the
tsuru server will be stored in ${HOME}/.tsuru_token.

All tsuru actions require the user to be authenticated (except
login and user-create, obviously).


Logout from remote tsuru server

Usage:

	% tsuru logout

Logout will delete the token file and terminate the session
within tsuru server.


Add SSH public key to tsuru's git server

Usage:

	% tsuru key-add [${HOME}/.ssh/id_rsa.pub]

key-add sends your public key to tsuru's git server. By
default, it will try send a public RSA key, located at
${HOME}/.ssh/id_rsa.pub. If you want to send other file, you
can call it with the path to the file. For example:

	% tsuru key-add /etc/my-keys/id_dsa.pub

The key will be added to the current logged in user.


Remove SSH public key from tsuru's git server

Usage:

	% tsuru key-remove [${HOME}/.ssh/id_rsa.pub]

key-remove removes your public key from tsuru's git server. By
default, it will try to remove a key that match you public RSA
key located at ${HOME}/.ssh/id_rsa.pub. If you want to remove
a key located somewhere else, you can pass it as parameter to
key-remove:

	% tsuru key-remove /etc/my-keys/id_dsa.pub

The key will be removed from the current logged in user.


Create a new team for the user

Usage:

	% tsuru team-create <teamname>

team-create will create a team for the user. Tsuru requires a
user to be a member of at least one team in order to create an
app or a service instance.

When you create a team, you're automatically member of this
team.


List teams that the user is member of

Usage:

	% tsuru team-list

team-list will list all teams that you are member of.


Add a user to a team

Usage:

	% tsuru team-user-add <teamname> <useremail>

team-user-add adds a user to a team. You need to be a member
of the team to be able to add another user to it.


Remove a user from a team

Usage:

	% tsuru team-user-remove <teamname> <useremail>

team-user-remove removes a user from a team. You need to be a
member of the team to be able to remove a user from it.

A team can never have 0 users. If you are the last member of a
team, you can't remove yourself from it.


Create an app

Usage:

	% tsuru app-create <appname> <platform>

<<<<<<< HEAD
app-create will create a new app using the given name and platform. For tsuru,
a platform is a Juju charm. To check the available platforms/charms, check this
URL: https://github.com/globocom/charms/tree/master/precise.
=======
app-create will create a new app using the given name and
platform. For tsuru, a platform is a Juju charm. To check the
available platforms/charms, check this URL:
https://github.com/globocom/charms/tree/master/precise.
>>>>>>> 1206131f

In order to create an app, you need to be member of at least
one team. All teams that you are member (see "tsuru
team-list") will be able to access the app.


Remove an app

Usage:

	% tsuru app-remove <appname>

app-remove removes an app. If the app is binded to any service
instance, it will be unbinded before be removed (see "tsuru
unbind"). You need to be a member of a team that has access to
the app to be able to remove it (you are able to remove any
app that you see in "tsuru app-list").


List apps that you have access to

Usage:

	% tsuru app-list

app-list will list all apps that you have access to. App
access is controlled by teams. If your team has access to an
app, then you have access to it.


Display information about an app

Usage:

	% tsuru app-info <appname>

app-info will display some informations about an specific app
(its state, platform, git repository, etc.). You need to be a
member of a team that access to the app to be able to see
informations about it.


Allow a team to access an app

Usage:

	% tsuru app-grant <appname> <teamname>

app-grant will allow a team to access an app. You need to be a
member of a team that has access to the app to allow another
team to access it.


Revoke from a team access to an app

Usage:

	% tsuru app-revoke <appname> <teamname>

app-revoke will revoke the permission to access an app from a
team. You need to have access to the app to revoke access from
a team.

An app cannot be orphaned, so it will always have at least one
authorized team.


See app's logs

Usage:

	% tsuru log <appname>

Log will show log entries for an app. These logs are not
related to the code of the app itself, but to actions of the
app in tsuru server (deployments, restarts, etc.).


Run an arbitrary command in the app machine

Usage:

	% tsuru run <appname> <command> [commandarg1] [commandarg2] ... [commandargn]

Run will run an arbitrary command in the app machine. Base
directory for all commands is the root of the app. For
example, in a Django app, "tsuru run" may show the following
output:


	% tsuru run polls ls
	app.conf
	brogui
	deploy
	foo
	__init__.py
	__init__.pyc
	main.go
	manage.py
	settings.py
	settings.pyc
	templates
	urls.py
	urls.pyc


Restart the app's application server

Usage:

	% tsuru restart <appname>

Restart will restart the application server (as defined in
Procfile) of the application.


Display environment variables of an application

Usage:

	% tsuru env-get <appname> [variable-names]

env-get will display the name and the value of environment
variables exported in the application's environment. If none
name is given, it will display the value of all environment
variables exported in the app via tsuru. It omits the value of
private environment variables (exported by service binding,
see bind command for more details). Examples of use:

	% tsuru env-get myapp MYSQL_DATABASE_NAME MYSQL_PASSWORD
	MYSQL_DATABASE_NAME=myapp_sql
	MYSQL_PASSWORD=*** (private variable)
	% tsuru env-get myapp
	MYSQL_DATABASE_NAME=myapp_sql
	MYSQL_USER=secret
	MYSQL_HOST=remote.mysql.com
	MYSQL_PASSWORD=*** (private variable)
	% tsuru env-get myapp SOMETHING_UNKNOWN

The first command retrieves only the specified variables,
while the second command retrieves all variables. In the last
command, we ask for an undefined variable, and env-get fails
silently. All environment variable related commands fail
silently.


Define the value of one or more environment variables

Usage:

	% tsuru env-set <appname> <NAME_1=VALUE_1> [NAME_2=VALUE_2] ... [NAME_N=VALUE_N]

env-set will (re)define environment variables for your app.
You can specify one or more environment variables to
(re)define. env-set cannot redefine private variables, and all
variables defined using env-set will be public (its value will
be displayed in env-get). env-set does not restart the
application after exporting the variables, for doing that, see
restart command. Examples of use:

	% tsuru env-set myapp MYSQL_DATABASE_NAME=myapp_sql2 MYSQL_PASSWORD=1234
	% tsuru env-get myapp MYSQL_DATABASE_NAME MYSQL_PASSWORD
	MYSQL_DATABASE_NAME=myapp_sql
	MYSQL_PASSWORD=*** (private variable)

Notice that env-set will fail silently to redefine private
variables.


Undefine an environment variable

Usage:

	% tsuru env-unset <appname> <NAME_1> [NAME_2] ... [NAME_N]

env-unset will undefine environments variables in your app.
You can specify one or more environment variables to undefine.
env-unset cannot remove private variables. Examples of use:

	% tsuru env-unset myapp MYSQL_DATABASE_NAME MYSQL_PASSWORD
	% tsuru env-get myapp MYSQL_DATABASE_NAME MYSQL_PASSWORD
	MYSQL_PASSWORD=*** (private variable)

Notice that env-unset will fail silently to undefine private
variables.


Bind an application to a service instance

Usage:

	% tsuru bind <instancename> <appname>

Bind will bind an application to a service instance (see
service-add for more details on how to create a service
instance).

When binding an application to a service instance, tsuru will
add new environment variables to the app. All environment
variables exported by bind will be private (not accessible via
env-get).


Unbind an application from a service instance

Usage:

	% tsuru unbind <instancename> <appname>

Unbind will unbind an application from a service instance.
After unbinding, the instance will not be available anymore.
For example, when unbinding an application from a MySQL
service, the app would lose access to the database.
*/
package documentation<|MERGE_RESOLUTION|>--- conflicted
+++ resolved
@@ -196,16 +196,10 @@
 
 	% tsuru app-create <appname> <platform>
 
-<<<<<<< HEAD
-app-create will create a new app using the given name and platform. For tsuru,
-a platform is a Juju charm. To check the available platforms/charms, check this
-URL: https://github.com/globocom/charms/tree/master/precise.
-=======
 app-create will create a new app using the given name and
 platform. For tsuru, a platform is a Juju charm. To check the
 available platforms/charms, check this URL:
 https://github.com/globocom/charms/tree/master/precise.
->>>>>>> 1206131f
 
 In order to create an app, you need to be member of at least
 one team. All teams that you are member (see "tsuru
